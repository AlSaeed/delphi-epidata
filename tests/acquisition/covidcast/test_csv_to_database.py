"""Unit tests for csv_to_database.py."""

# standard library
import argparse
import unittest
from unittest.mock import MagicMock

# py3tester coverage target
__test_target__ = 'delphi.epidata.acquisition.covidcast.csv_to_database'


class UnitTests(unittest.TestCase):
  """Basic unit tests."""

  def test_get_argument_parser(self):
    """Return a parser for command-line arguments."""

    self.assertIsInstance(get_argument_parser(), argparse.ArgumentParser)

  def test_scan_upload_archive(self):
    """Scan the data directory, upload to the database, and archive."""

    def make_row(value):
      return MagicMock(
        geo_value=value,
        value=value,
        stderr=value,
        sample_size=value,
      )

    def load_csv_impl(path, *args):
      if path == 'path/a.csv':
        # no validation errors
        yield make_row('a1')
        yield make_row('a2')
        yield make_row('a3')
      elif path == 'path/b.csv':
        # one validation error
        yield make_row('b1')
        yield None
        yield make_row('b3')
      elif path == 'path/d.csv':
        yield make_row('d1')
      else:
        # fail the test for any other path
        raise Exception('unexpected path')

    data_dir = 'data_dir'
    mock_database = MagicMock()
    mock_csv_importer = MagicMock()
    mock_csv_importer.find_csv_files.return_value = [
<<<<<<< HEAD
      # a good file
      ('path/a.csv', ('src_a', 'sig_a', 'day', 'hrr', 20200419)),
      # a file with a data error
      ('path/b.csv', ('src_b', 'sig_b', 'week', 'msa', 202016)),
=======
      ('path/a.csv', ('src_a', 'sig_a', 'day', 'hrr', 20200419, 20200420, 1)),
      ('path/b.csv', ('src_b', 'sig_b', 'week', 'msa', 202016, 202017, 1)),
>>>>>>> f4d55ddc
      # emulate a file that's named incorrectly
      ('path/c.csv', None),
      # another good file
      ('path/d.csv', ('src_d', 'sig_d', 'week', 'msa', 202016)),
    ]
    mock_csv_importer.load_csv = load_csv_impl
    mock_file_archiver = MagicMock()

    scan_upload_archive(
        data_dir,
        mock_database,
        csv_importer_impl=mock_csv_importer,
        file_archiver_impl=mock_file_archiver)

    # verify that appropriate rows were added to the database
    self.assertEqual(mock_database.insert_or_update_bulk.call_count, 2)
    call_args_list = mock_database.insert_or_update_bulk.call_args_list
    actual_args = [[(a.source, a.signal, a.time_type, a.geo_type, a.time_value,
                     a.geo_value, a.value, a.stderr, a.sample_size) for a in call.args[0]] for call in call_args_list]
    expected_args = [
<<<<<<< HEAD
      [('src_a', 'sig_a', 'day', 'hrr', 20200419, 'a1', 'a1', 'a1', 'a1'),
       ('src_a', 'sig_a', 'day', 'hrr', 20200419, 'a2', 'a2', 'a2', 'a2'),
       ('src_a', 'sig_a', 'day', 'hrr', 20200419, 'a3', 'a3', 'a3', 'a3')],
      [('src_d', 'sig_d', 'week', 'msa', 202016, 'd1', 'd1', 'd1', 'd1')]
=======
      ('src_a', 'sig_a', 'day', 'hrr', 20200419, 'a1', 'a1', 'a1', 'a1', 20200420, 1),
      ('src_a', 'sig_a', 'day', 'hrr', 20200419, 'a2', 'a2', 'a2', 'a2', 20200420, 1),
      ('src_a', 'sig_a', 'day', 'hrr', 20200419, 'a3', 'a3', 'a3', 'a3', 20200420, 1),
      ('src_b', 'sig_b', 'week', 'msa', 202016, 'b1', 'b1', 'b1', 'b1', 202017, 1),
      ('src_b', 'sig_b', 'week', 'msa', 202016, 'b3', 'b3', 'b3', 'b3', 202017, 1),
>>>>>>> f4d55ddc
    ]
    self.assertEqual(actual_args, expected_args)

    # verify that two files were successful (a, d) and two failed (b, c)
    self.assertEqual(mock_file_archiver.archive_file.call_count, 4)
    call_args_list = mock_file_archiver.archive_file.call_args_list
    actual_args = [args for (args, kwargs) in call_args_list]
    expected_args = [
      ('path', 'data_dir/archive/successful/src_a', 'a.csv', True),
      ('path', 'data_dir/archive/failed/src_b', 'b.csv', False),
      ('path', 'data_dir/archive/failed/unknown', 'c.csv', False),
      ('path', 'data_dir/archive/successful/src_d', 'd.csv', True),
    ]
    self.assertEqual(actual_args, expected_args)

  def test_main_successful(self):
    """Run the main program successfully, then commit changes."""

    args = MagicMock(data_dir='data')
    mock_database = MagicMock()
    mock_database.count_all_rows.return_value = 0
    fake_database_impl = lambda: mock_database
    mock_scan_upload_archive = MagicMock()

    main(
        args,
        database_impl=fake_database_impl,
        scan_upload_archive_impl=mock_scan_upload_archive)

    self.assertTrue(mock_scan_upload_archive.called)
    self.assertEqual(mock_scan_upload_archive.call_args[0][0], 'data')

    self.assertTrue(mock_database.connect.called)
    self.assertTrue(mock_database.disconnect.called)
    self.assertTrue(mock_database.disconnect.call_args[0][0])

  def test_main_unsuccessful(self):
    """Run the main program with failure, then commit changes."""

    args = MagicMock(data_dir='data')
    mock_database = MagicMock()
    mock_database.count_all_rows.return_value = 0
    fake_database_impl = lambda: mock_database
    mock_scan_upload_archive = MagicMock(side_effect=Exception('testing'))

    with self.assertRaises(Exception):
      main(
          args,
          database_impl=fake_database_impl,
          scan_upload_archive_impl=mock_scan_upload_archive)

    self.assertTrue(mock_scan_upload_archive.called)
    self.assertEqual(mock_scan_upload_archive.call_args[0][0], 'data')

    self.assertTrue(mock_database.connect.called)
    self.assertTrue(mock_database.disconnect.called)
    self.assertTrue(mock_database.disconnect.call_args[0][0])

  def test_database_exception_is_handled(self):
    """Gracefully handle database exceptions."""

    data_dir = 'data_dir'
    mock_database = MagicMock()
    mock_database.insert_or_update_bulk.side_effect = Exception('testing')
    mock_csv_importer = MagicMock()
    mock_csv_importer.find_csv_files.return_value = [
      ('path/file.csv', ('src', 'sig', 'day', 'hrr', 20200423, 20200424, 1)),
    ]
    mock_csv_importer.load_csv.return_value = [
      MagicMock(geo_value='geo', value=1, stderr=1, sample_size=1),
    ]
    mock_file_archiver = MagicMock()

    scan_upload_archive(
        data_dir,
        mock_database,
        csv_importer_impl=mock_csv_importer,
        file_archiver_impl=mock_file_archiver)

    # verify that insertions were attempted
    self.assertTrue(mock_database.insert_or_update_bulk.called)

    # verify that the file was archived as having failed
    self.assertTrue(mock_file_archiver.archive_file.called)
    actual_args = mock_file_archiver.archive_file.call_args[0]
    expected_args = ('path', 'data_dir/archive/failed/src', 'file.csv', False)
    self.assertEqual(actual_args, expected_args)<|MERGE_RESOLUTION|>--- conflicted
+++ resolved
@@ -49,19 +49,14 @@
     mock_database = MagicMock()
     mock_csv_importer = MagicMock()
     mock_csv_importer.find_csv_files.return_value = [
-<<<<<<< HEAD
       # a good file
-      ('path/a.csv', ('src_a', 'sig_a', 'day', 'hrr', 20200419)),
+      ('path/a.csv', ('src_a', 'sig_a', 'day', 'hrr', 20200419, 20200420, 1)),
       # a file with a data error
-      ('path/b.csv', ('src_b', 'sig_b', 'week', 'msa', 202016)),
-=======
-      ('path/a.csv', ('src_a', 'sig_a', 'day', 'hrr', 20200419, 20200420, 1)),
       ('path/b.csv', ('src_b', 'sig_b', 'week', 'msa', 202016, 202017, 1)),
->>>>>>> f4d55ddc
       # emulate a file that's named incorrectly
       ('path/c.csv', None),
       # another good file
-      ('path/d.csv', ('src_d', 'sig_d', 'week', 'msa', 202016)),
+      ('path/d.csv', ('src_d', 'sig_d', 'week', 'msa', 202016, 202017, 1)),
     ]
     mock_csv_importer.load_csv = load_csv_impl
     mock_file_archiver = MagicMock()
@@ -78,18 +73,10 @@
     actual_args = [[(a.source, a.signal, a.time_type, a.geo_type, a.time_value,
                      a.geo_value, a.value, a.stderr, a.sample_size) for a in call.args[0]] for call in call_args_list]
     expected_args = [
-<<<<<<< HEAD
-      [('src_a', 'sig_a', 'day', 'hrr', 20200419, 'a1', 'a1', 'a1', 'a1'),
-       ('src_a', 'sig_a', 'day', 'hrr', 20200419, 'a2', 'a2', 'a2', 'a2'),
-       ('src_a', 'sig_a', 'day', 'hrr', 20200419, 'a3', 'a3', 'a3', 'a3')],
-      [('src_d', 'sig_d', 'week', 'msa', 202016, 'd1', 'd1', 'd1', 'd1')]
-=======
-      ('src_a', 'sig_a', 'day', 'hrr', 20200419, 'a1', 'a1', 'a1', 'a1', 20200420, 1),
-      ('src_a', 'sig_a', 'day', 'hrr', 20200419, 'a2', 'a2', 'a2', 'a2', 20200420, 1),
-      ('src_a', 'sig_a', 'day', 'hrr', 20200419, 'a3', 'a3', 'a3', 'a3', 20200420, 1),
-      ('src_b', 'sig_b', 'week', 'msa', 202016, 'b1', 'b1', 'b1', 'b1', 202017, 1),
-      ('src_b', 'sig_b', 'week', 'msa', 202016, 'b3', 'b3', 'b3', 'b3', 202017, 1),
->>>>>>> f4d55ddc
+      [('src_a', 'sig_a', 'day', 'hrr', 20200419, 'a1', 'a1', 'a1', 'a1', 20200420, 1),
+       ('src_a', 'sig_a', 'day', 'hrr', 20200419, 'a2', 'a2', 'a2', 'a2', 20200420, 1),
+       ('src_a', 'sig_a', 'day', 'hrr', 20200419, 'a3', 'a3', 'a3', 'a3', 20200420, 1)],
+      [('src_d', 'sig_d', 'week', 'msa', 202016, 'd1', 'd1', 'd1', 'd1', 202017, 1)]
     ]
     self.assertEqual(actual_args, expected_args)
 
